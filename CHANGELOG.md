# UrbanSim Templates change log

<<<<<<< HEAD

## 0.2 (not yet released)

#### 0.2.dev1 (2019-02-27)

- fixes a crash in small MNL simulation

#### 0.2.dev0 (2019-02-19)
=======
### 0.2.dev1 (2019-02-27)

- fixes a crash in small MNL simulation

### 0.2.dev0 (2019-02-19)
>>>>>>> 2a4d129a

- adds first data i/o template: `urbansim_templates.io.TableFromDisk()`
- adds support for `autorun` template property


## 0.1.2 (2019-02-28)

- patch to incorporate the small MNL bug fix from 0.2.dev1


## 0.1.1 (2019-02-05)

#### 0.1.1.dev1 (2019-01-30)

- adds support for passing multiple tables of interaction terms in large MNL
- enables on-the-fly creation of output columns in small MNL

#### 0.1.1.dev0 (2019-01-20)

- allows join keys to be used as data filters in MNL simulation


## 0.1 (2019-01-16)

#### 0.1.dev25 (2019-01-15)

- fixes an OLS simulation bug that raised an error when the output column didn't exist yet
- implements `out_transform` for OLS simulation

#### 0.1.dev24 (2018-12-20)

- fixes a string comparison bug that caused problems with binary logit output in Windows
- adds `model` as an attribute of large MNL model steps, which provides a `choicemodels.MultinomialLogitResults` object and is available any time after a model step is fitted
- enables on-the-fly creation of output columns in large MNL
- fixes a large MNL simulation bug when there are no valid choosers or alternatives after evaluating the filters
- moves unit tests out of the module directory

#### 0.1.dev23 (2018-12-13)

- fixes a bug with interaction terms passed into `LargeMultinomialLogitStep.run()`

#### 0.1.dev22 (2018-12-13)

- narrows the output of `utils.get_data()` to include only the columns requested (plus the index of the primary table) -- previously Orca had also provided some extra columns such as join keys

#### 0.1.dev21 (2018-12-11)

- adds a new function `utils.get_data()` to assemble data from Orca, automatically detecting columns included in model expressions and filters

- implements `SegmentedLargeMultinomialLogit.run_all()`

#### 0.1.dev20 (2018-12-11)

- fixes a model expression persistence bug in the small MNL template

#### 0.1.dev19 (2018-12-06)

- fixes a bug to allow large MNL simulation with multiple chooser tables

#### 0.1.dev18 (2018-11-19)

- improves installation and testing

#### 0.1.dev17 (2018-11-15)

- adds an `interaction_terms` parameter that users can manually pass to `LargeMultinomialLogitStep.run()`, as a temporary solution until interaction terms are fully handled by the templates
- also adds a `chooser_batch_size` parameter in the same place, to reduce memory pressure when there are large numbers of choosers

#### 0.1.dev16 (2018-11-06)

- adds a tool for testing template validity

#### 0.1.dev15 (2018-10-15)

- adds new `LargeMultinomialLogitStep` parameters related to choice simulation: `constrained_choices`, `alt_capacity`, `chooser_size`, and `max_iter`
- updates `LargeMultinomialLogitStep.run()` to use improved simulation utilities from ChoiceModels 0.2.dev4

#### 0.1.dev14 (2018-09-25)

- adds a template for segmented large MNL models: `SegmentedLargeMultinomialLogitStep`, which can automatically generate a set of large MNL models based on segmentation rules

#### 0.1.dev13 (2018-09-24)

- adds a `@modelmanager.template` decorator that makes a class available to the currently running instance of ModelManager

#### 0.1.dev12 (2018-09-19)

- moves the `register()` operation to `modelmanager` (previously it was a method implemented by the individual templates)
- adds general ModelManager support for supplemental objects like pickled model results<|MERGE_RESOLUTION|>--- conflicted
+++ resolved
@@ -1,6 +1,4 @@
 # UrbanSim Templates change log
-
-<<<<<<< HEAD
 
 ## 0.2 (not yet released)
 
@@ -9,13 +7,6 @@
 - fixes a crash in small MNL simulation
 
 #### 0.2.dev0 (2019-02-19)
-=======
-### 0.2.dev1 (2019-02-27)
-
-- fixes a crash in small MNL simulation
-
-### 0.2.dev0 (2019-02-19)
->>>>>>> 2a4d129a
 
 - adds first data i/o template: `urbansim_templates.io.TableFromDisk()`
 - adds support for `autorun` template property
